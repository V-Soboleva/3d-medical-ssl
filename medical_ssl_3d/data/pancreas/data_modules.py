--- conflicted
+++ resolved
@@ -65,14 +65,12 @@
                 Apply(image=np.float32),
             )._compile(['image', 'label'])
 
-<<<<<<< HEAD
-        train_ids, val_ids = train_test_split(preprocessed.ids, test_size=0.3, shuffle=True, random_state=self.random_state)
-=======
+
         train_ids, val_ids = train_test_split(preprocessed.ids, test_size=0.3, shuffle=True,
                                               random_state=self.random_state)
         test_ids = val_ids[: len(val_ids) // 2]
         val_ids = val_ids[len(val_ids) // 2 :]
->>>>>>> 65cfe42c
+
         
         train_size = int(len(train_ids) * self.train_size)
         train_ids = train_ids[:train_size]
